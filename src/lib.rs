--- conflicted
+++ resolved
@@ -142,17 +142,6 @@
 where
     U: AuthUser + 'static,
 {
-<<<<<<< HEAD
-
-    /// Called on each secured path to get the AuthToken from the underlying authentication mechanism
-    fn get_auth_token(
-        &self,
-        req: &HttpRequest,
-    ) -> Pin<Box<dyn Future<Output = Result<AuthToken<U>, UnauthorizedError>>>>;
-
-    /// Called before sending the response. Invalidates authentication.
-=======
->>>>>>> a92c4249
     fn invalidate(&self, req: HttpRequest) -> Pin<Box<dyn Future<Output = ()>>>;
 
     /// Configures the request if needed
@@ -161,14 +150,7 @@
         // default implementation does not configure anything
     }
 
-<<<<<<< HEAD
-    /// Checks if the user is authorized to access the resource
-    /// 
-    /// 
-    fn check_if_authorized(
-=======
     fn create_auth_token_if_authorized(
->>>>>>> a92c4249
         &self,
         service_request: ServiceRequest,
     ) -> Pin<Box<dyn Future<Output = Result<ServiceRequest, UnauthorizedError>>>>;
